import json
from abc import ABC, abstractmethod
from urllib.parse import parse_qsl

from yarl import URL

from aiovk.drivers import HttpDriver
from aiovk.exceptions import AUTHORIZATION_FAILED, CAPTCHA_IS_NEEDED, VkAPIError, VkAuthError, VkCaptchaNeeded, \
    VkTwoFactorCodeNeeded
from aiovk.parser import AccessPageParser, AuthPageParser, TwoFactorCodePageParser


class BaseSession(ABC):
    """Interface for all types of sessions"""

    @abstractmethod
    async def __aenter__(self):
        """Make avaliable usage of "async with" context manager"""

    async def __aexit__(self, exc_type, exc_val, exc_tb):
        """Closes session after usage of context manager with Session"""
        await self.close()

    async def close(self) -> None:
        """Perform the actions associated with the completion of the current session"""

    @abstractmethod
    async def send_api_request(self, method_name: str, params: dict = None, timeout: int = None) -> dict:
        """Method that use API instance for sending request to vk server

        :param method_name: any value from the left column of the methods table from `https://vk.com/dev/methods`
        :param params: dict of params that available for current method.
                       For example see `Parameters` block from: `https://vk.com/dev/account.getInfo`
        :param timeout: timeout for response from the server
        :return: dict that contain data from `Result` block. Example see here: `https://vk.com/dev/account.getInfo`
        """


class TokenSession(BaseSession):
    """Implements simple session that uses existed token for work"""

    API_VERSION = '5.74'
    REQUEST_URL = 'https://api.vk.com/method/'

    def __init__(self, access_token: str = None, timeout: int = 10, driver=None):
        """
        :param access_token: see `User Token` block from `https://vk.com/dev/access_token`
        :param timeout: default time out for any request in current session
        :param driver: TODO add description
        """
        self.timeout = timeout
        self.access_token = access_token
        self.driver = HttpDriver(timeout) if driver is None else driver

    async def __aenter__(self) -> BaseSession:
        """Make available usage of `async with` context manager"""
        return self

    async def __aexit__(self, exc_type, exc_val, exc_tb):
        return await self.close()

    async def send_api_request(self, method_name: str, params: dict = None, timeout: int = None) -> dict:
        # Prepare request
        if not timeout:
            timeout = self.timeout
        if not params:
            params = {}
        if self.access_token:
            params['access_token'] = self.access_token
        params['v'] = self.API_VERSION

        # Send request
        response = await self.driver.json(self.REQUEST_URL + method_name, params, timeout)

        # Process response
        # Checking the section with errors
        error = response.get('error')
        if error:
            err_code = error.get('error_code')
            if err_code == CAPTCHA_IS_NEEDED:
                # Collect information about Captcha
                captcha_sid = error.get('captcha_sid')
                captcha_url = error.get('captcha_img')
                params['captcha_key'] = await self.enter_captcha(captcha_url, captcha_sid)
                params['captcha_sid'] = captcha_sid
                # Send request again
                # Provide one attempt to repeat the request
                return await self.send_api_request(method_name, params, timeout)
            elif err_code == AUTHORIZATION_FAILED:
                await self.authorize()
                # Send request again
                # Provide one attempt to repeat the request
                return await self.send_api_request(method_name, params, timeout)
            else:
                # Other errors is not related with security
                raise VkAPIError(error, self.REQUEST_URL + method_name)
        # Must return only useful data
        return response['response']

    async def authorize(self) -> None:
        """Getting a new token from server"""
        # For `TokenSession` we have not credentials for getting new token
        raise VkAuthError('invalid_token', 'User authorization failed')

    async def enter_captcha(self, url: str, sid: str) -> str:
        """
        Override this method for processing captcha.

        :param url: link to captcha image
        :param sid: captcha id. I do not know why pass here but may be useful
        :return captcha value
        """
        raise VkCaptchaNeeded(url, sid)

    async def close(self):
<<<<<<< HEAD
        await self.driver.close()
=======
        return await self.driver.close()
>>>>>>> eef8ff08


class ImplicitSession(TokenSession):
    """
    For client authorization in js apps and standalone (desktop and mobile) apps
    See more in https://new.vk.com/dev/implicit_flow_user
    """
    AUTH_URL = 'https://oauth.vk.com/authorize'

    def __init__(self, login: str, password: str, app_id: int, scope: str or int or list = None,
                 timeout: int = 10, num_of_attempts: int = 5, driver=None):
        """
        :param login: user login
        :param password: user password
        :param app_id: application id. More details in `Application registration` block in `https://vk.com/dev/first_guide`
        :param scope: access rights. See `Access rights` block in `https://vk.com/dev/first_guide`
        :param timeout: default time out for any request in current session
        :param num_of_attempts: number of authorization attempts
        :param driver: TODO add description
        """
        super().__init__(access_token=None, timeout=timeout, driver=driver)
        self.login = login
        self.password = password
        self.app_id = app_id
        self.num_of_attempts = num_of_attempts
        if isinstance(scope, (str, int, type(None))):
            self.scope = scope
        elif isinstance(scope, list):
            self.scope = ",".join(scope)

    async def authorize(self) -> None:
        """Getting a new token from server"""
        html = await self._get_auth_page()
        url = URL('/authorize?email')
        for step in range(self.num_of_attempts):
            if url.path == '/authorize' and 'email' in url.query:
                # Invalid login or password  and 'email' in q.query
                url, html = await self._process_auth_form(html)
            if url.path == '/login' and url.query.get('act', '') == 'authcheck':
                # Entering 2auth code
                url, html = await self._process_2auth_form(html)
            if url.path == '/login' and url.query.get('act', '') == 'authcheck_code':
                # Need captcha
                url, html = await self._process_auth_form(html)
            if url.path == '/authorize' and '__q_hash' in url.query:
                # Give rights for app
                url, html = await self._process_access_form(html)
            if url.path == '/blank.html':
                # Success
                parsed_fragments = dict(parse_qsl(url.fragment))
                self.access_token = parsed_fragments['access_token']
                return
        raise VkAuthError('Something went wrong', 'Exceeded the number of attempts to log in')

    async def _get_auth_page(self) -> str:
        """
        Get authorization mobile page without js
        :return: html page
        """
        # Prepare request
        params = {
            'client_id': self.app_id,
            'redirect_uri': 'https://oauth.vk.com/blank.html',
            'display': 'mobile',
            'response_type': 'token',
            'v': self.API_VERSION
        }
        if self.scope:
            params['scope'] = self.scope

        # Send request
        status, response = await self.driver.get_text(self.AUTH_URL, params)

        # Process response
        if status != 200:
            error_dict = json.loads(response)
            raise VkAuthError(error_dict['error'], error_dict['error_description'], self.AUTH_URL, params)
        return response

    async def _process_auth_form(self, html: str) -> (str, str):
        """
        Parsing data from authorization page and filling the form and submitting the form

        :param html: html page
        :return: url and  html from redirected page
        """
        # Parse page
        p = AuthPageParser()
        p.feed(html)
        p.close()

        # Get data from hidden inputs
        form_data = dict(p.inputs)
        form_url = p.url
        form_data['email'] = self.login
        form_data['pass'] = self.password
        if p.message:
            # Show form errors
            raise VkAuthError('invalid_data', p.message, form_url, form_data)
        elif p.captcha_url:
            form_data['captcha_key'] = await self.enter_captcha(
                "https://m.vk.com{}".format(p.captcha_url),
                form_data['captcha_sid']
            )
            form_url = "https://m.vk.com{}".format(form_url)

        # Send request
        url, html = await self.driver.post_text(form_url, form_data)
        return url, html

    async def _process_2auth_form(self, html: str) -> (str, str):
        """
        Parsing two-factor authorization page and filling the code

        :param html: html page
        :return: url and  html from redirected page
        """
        # Parse page
        p = TwoFactorCodePageParser()
        p.feed(html)
        p.close()

        # Prepare request data
        form_url = p.url
        form_data = dict(p.inputs)
        form_data['remember'] = 0
        if p.message:
            raise VkAuthError('invalid_data', p.message, form_url, form_data)
        form_data['code'] = await self.enter_confirmation_code()

        # Send request
        url, html = await self.driver.post_text(form_url, form_data)
        return url, html

    async def _process_access_form(self, html: str) -> (str, str):
        """
        Parsing page with access rights

        :param html: html page
        :return: url and  html from redirected page
        """
        # Parse page
        p = AccessPageParser()
        p.feed(html)
        p.close()

        form_url = p.url
        form_data = dict(p.inputs)

        # Send request
        url, html = await self.driver.post_text(form_url, form_data)
        return url, html

    async def enter_confirmation_code(self) -> str:
        """
        Override this method for processing confirmation 2uth code.
        :return confirmation code
        """
        raise VkTwoFactorCodeNeeded()


class AuthorizationCodeSession(TokenSession):
    """
    For client authorization in js apps and standalone (desktop and mobile) apps
    See more in https://new.vk.com/dev/implicit_flow_user
    """
    CODE_URL = 'https://oauth.vk.com/access_token'

    def __init__(self, app_id: int, app_secret: str, redirect_uri: str, code: str, timeout: int = 10, driver=None):
        """
        :param app_id: application id. More details in `Application registration` block in `https://vk.com/dev/first_guide`
        :param app_secret: application secure key. See https://vk.com/editapp?id={app_id}&section=options
        :param redirect_uri: Authorized redirect URI.
        :param code: See `https://vk.com/dev/authcode_flow_user`
        :param timeout:default time out for any request in current session
        :param driver: TODO add description
        """
        super().__init__(access_token=None, timeout=timeout, driver=driver)
        self.code = code
        self.app_id = app_id
        self.app_secret = app_secret
        self.redirect_uri = redirect_uri

    async def authorize(self, code: str = None) -> None:
        """Getting a new token from server"""
        code = await self.get_code(code)
        params = {
            'client_id': self.app_id,
            'client_secret': self.app_secret,
            'redirect_uri': self.redirect_uri,
            'code': code
        }
        response = await self.driver.json(self.CODE_URL, params, self.timeout)
        if 'error' in response:
            raise VkAuthError(response['error'], response['error_description'], self.CODE_URL, params)
        self.access_token = response['access_token']

    async def get_code(self, code: str = None) -> str:
        """Get temporary code from external sources"""
        return code or self.code<|MERGE_RESOLUTION|>--- conflicted
+++ resolved
@@ -113,11 +113,7 @@
         raise VkCaptchaNeeded(url, sid)
 
     async def close(self):
-<<<<<<< HEAD
-        await self.driver.close()
-=======
         return await self.driver.close()
->>>>>>> eef8ff08
 
 
 class ImplicitSession(TokenSession):
